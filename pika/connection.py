--- conflicted
+++ resolved
@@ -1563,13 +1563,8 @@
         """
         assert self.is_open, str(self)
 
-<<<<<<< HEAD
-        for channel_number in dictkeys(self._channels):  
-            chan = self._channels[channel_number]  
-=======
         for channel_number in list(self._channels.keys()):
             chan = self._channels[channel_number]
->>>>>>> ca54a978
             if not (chan.is_closing or chan.is_closed):
                 chan.close(reply_code, reply_text)
 
@@ -2078,13 +2073,8 @@
         self._set_connection_state(self.CONNECTION_CLOSED)
 
         # Inform our channel proxies, if any are still around
-<<<<<<< HEAD
-        for channel in dictkeys(self._channels):  
-            if channel not in self._channels:  
-=======
         for channel in list(self._channels.keys()):
             if channel not in self._channels:
->>>>>>> ca54a978
                 continue
             # pylint: disable=W0212
             self._channels[channel]._on_close_meta(self._error)  
